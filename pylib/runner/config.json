{
	"Name":"CA-CIE Tool Runner.",
	"Version Template":"Code Version: {version}",
	"QA Status Template":"QA Status: {status}",
	"User Notification Template":"Starting {Name}\tLogging to \"{logfile}\"",
	"Tool Notification Template":"Invoking Command:\"{Name}\"\twith Arguments:\"{Arguments}\"",
	"Output Log Template":"Output is being logged to {Logfile} ",
    "Manual Mode Template":"Manual Mode: {manual}",
    "Virtual Summary Template":"Virtual Mode: Command '{tool}' not executed",
	"Approved Tools":[
		{
		"name":"Tool Runner", "command":"runner.py", "description":"qualified on 01.08.2020; tool used to invoke CA-CIE tools and verify QA status"
		},
		{
		"name":"Fingerprinter", "command":"fingerprint.py", "description":"qualifed on 01.15.2020; tool used to generate hash tag ids of files/directories"
		},
		{
		"name":"Handprinter", "command":"handprint.py", "description":"qualified on 01.15.2020; tool used to batch process the generation of fingerprints"
		},
		{
		"name":"RET-2-STOMP", "command":"CA_RET2STOMP.py", "description":"qualified on 01.23.2020; tool used to generate the meteoric recharge boundary condition cards for the STOMP model input file using RET output."
		},
		{
		"name":"Inactive Nodes", "command":"inactive_nodes_linux-intel-64.exe", "description":"qualified on 02.04.2020; tool used to determine the number of active and inactive nodes in the uppermost five model layers."
		},

		{

		"name":"Patchbowl", "command":"ca-patchbowl.pl", "description":"qualified on 02.04.2020; tool used to modify STOMP soil zonation files to patch holes in the silt layers of the perching silt layer in the 200 E Area."

		},

		{

		"name":"SS STOMP Input File Generator", "command":"SS_input_gen_linux-intel-64.exe", "description":"qualified on 02.05.2020; tool used to generate the STOMP Input file input_SS for the steady-state simulation."

		},

		{

		"name":"Kingdom2STOMP", "command":"K2S_ROCSAN.exe", "description":"qualified on 02.05.2020; tool used to generate a CSV file representing each node and its corresponding geologic formation in a model domain."

		},

		{

		"name":"Steady State Output Card Generator Tool", "command":"OC_SS_gen_linux-intel-64.exe", "description":"qualified on 02.06.2020; tool used to generate an Output Control card for the steady-state simulation."

		},

		{

		"name":"CAST", "command":"ModelSetupFY18.jar", "description":"qualified on 02.06.2020; tool used to generate initial input cards for ESTOMP."

		},

		{

		"name":"CAST Supporting Libraries", "command":"lib", "description":"qualified on 02.06.2020; libraries supporting CAST."

		},

		{

		"name":"Kingdom to ArcGIS Grid Tool", "command":"kingdom2arcgrid.py", "description":"qualified on 02.06.2020; converts Kingdom point files (x, y, z) of surfaces (topographic surface or geologic structure tops) to ASCII raster files (asc)."

		},

		{

		"name":"Split Kindgom Layer", "command":"splitKingdomLayer.pl", "description":"qualified on 02.06.2020; used to split one geology surface layer file into two sub-unit surface layer files."

		},

		{

		"name":"SWR Reducer", "command":"vzreducer.py", "description":"v1.1 qualified on 03.05.2020 [renamed to vzreducer.py for unique name]; used to reduce solid waste release timesteps and rates to a size compatible for input into STOMP."

		},

		{

		"name":"Build Surface Flux Card", "command":"ca_build_surface_flux.py", "description":"qualified on 03.06.2020; This tool builds the Surfuce Flux Card for STOMP input file, it maps the STOMP grid to the P2R GW grid for the Stomp output."

		},

		{

		"name":"Transient Output Card Generator", "command":"OC_rad_gen_linux-intel-64.exe", "description":"qualified on 03.16.2020; This tool creates the Output Control Card portion of a STOMP input file used for mass balance and transport production simulations."

		},

		{

		"name":"2018 STOMP Input File Generator", "command":"xprt_2018_input_gen_linux-intel-64.exe", "description":"v1.1 qualified on 04.14.2020 (sig. figs. for dispersivity values in output file updated); This tool creates The 2018 STOMP Input File Generator Tool generates the 1943-2018 STOMP transport input file"

		},

		{

		"name":"CA-IPP Tool", "command":"ca-ipp.pl", "description":"qualified on 04.01.2020; This tool creates a comprehensive data set consisting of radionuclide and aqueous volume releases as a function of time for Central Plateau sites"

		},

		{

		"name":"Aqueous Source Averaging Tool", "command":"aq_mod_avg_linux-intel-64.exe", "description":"qualified on 04.02.2020; This tool averages aqueous source rates for user-specified waste sites and times"

		},

		{

		"name":"Source Rerouting Tool", "command":"reroute_sources_linux-intel-64.exe", "description":"qualified on 04.08.2020; This tool redistributes aqueous volume and contaminant loading for the U-10 Pond system and the B-3 Pond system"

		},

		{

		"name":"Source Node Moving Tool", "command":"srcloc_modify_linux-intel-64.exe", "description":"qualified on 04.08.2020; This tool moves source nodes from the locations selected by the Source Cards Generation tool (ca-src2stomp.pl)"

		},

		{

		"name":"Duplicate Source Nodes Tool", "command":"ca-dups.pl", "description":"qualified on 04.15.2020; This tool scans all sites within an input source card file, compares each site’s spatial representation against all the other sites, identifies any source nodes that overlap spatially, and writes the duplicate source node(s) to the output file"

		},

		{

		"name":"Source to STOMP Tool", "command":"ca-src2stomp.pl", "description":"qualified on 04.17.2020; This tool combines the site spatial information with the corresponding inventory and creates a STOMP-readable source card file containing grid cell definitions of fluxes (solute and/or liquid) for the model simulation"

		},

		{

		"name":"Mass Balance STOMP Input File Generator Tool", "command":"xprt_mb_input_gen_linux-intel-64.exe", "description":"qualified on 04.27.2020; This tool generates the mass balance STOMP transport input file"

		},

		{

		"name":"RTD STOMP Input File Generator Tool", "command":"xprt_RTD_input_gen_linux-intel-64.exe", "description":"qualified on 04.28.2020; This tool generates the 2018 – RTD year STOMP transport input file"

		},

		{

		"name":"RTD IC Tool", "command":"ca-rtdic.pl", "description":"qualified on 05.05.2020; This tool scans an input source card file and a steady-state STOMP input file and generates Initial Conditions Cards for RTD restarts"

		},

		{

		"name":"12070 STOMP Input File Generator Tool", "command":"xprt_12070_input_gen_linux-intel-64.exe", "description":"qualified on 05.06.2020; This tool generates the 2018 (or RTD year if the model has RTD) - 12070 STOMP transport input file"

		},

		{

		"name":"STOMP Surface File Merge Tool", "command":"ca-merge_srf.pl", "description":"qualified on 05.14.2020; This tool merges STOMP Surface File data from two consecutive STOMP simulations (e.g., Surface Files for the 2018 to RTD year simulation and for the RTD year to 12070 simulation)"

		},

		{

		"name":"STOMP Surface File to P2R Tool", "command":"ca-getmod_srf.pl", "description":"qualified on 05.15.2020; This tool combines STOMP Surface File data for a selected solute from each P2R cell that intersects the model domain as listed in the model input file"

		},

		{

		"name":"Surface Rate Interpolator", "command":"surf_rate_interp_win_intel_64.exe", "description":"qualified on 05.20.2020; This tool takes STOMP output or other time series data with similar format and extrapolates the time series into a uniform yearly format"

		},

		{

		"name":"HSSM Builder", "command":"build_hssm.py", "description":"qualified on 06.08.2020; This tool builds a Hydrocarbon Spill Screening Model (HSSM) package for MT3D modeling purposes"

		},
<<<<<<< HEAD
	{"name":"CalcDose", "command":"calcDose.py", "description":"qualified on 07.27.2020; This tool calculates the dose given dose factors and groundwater concentrations "},
	{"name":"maxDose", "command":"maxDose.py", "description":"qualified on 08.11.2020; This tool calculates the maximum dose over regions and time intervals given the output from CalcDose. "}
=======
	{"name":"CalcDose", "command":"calcDose.py", "description":"qualified on 07.27.2020.  Update on 08.10.2020; This tool calculates the dose given dose factors and groundwater concentrations "}
>>>>>>> 37307f63
	],
	"LOGGER":{
		"format":"%(levelname)s--%(asctime)s--%(message)s",
		"datefmt":"%m/%d/%Y %I:%M:%S %p"
	},
	"User Info Template":"Username:{username}\tComputer:{computer}\tPlatform:{platform}",
	"ARGPARSE_SECTION":{
		"description":"CACIE Tool Runner",
		"ARGUMENTS":[
			{
			  "ARG":"Name",
			  "help":"The name of the tool to invoke; enclose in quotes",
              "default":"",
              "nargs":"?"
			},
			{
			  "ARG":"Arguments",
			  "help":"Arguments passed to tool; enclose in quotes",
              "default":"",
              "nargs":"?"
			},
			{
			  "ARG":"--loglevel",
			  "help":"verbosity of log: (I)nfo, (D)ebug; default=I",
			  "default":"I",
			  "choices":["I","D"]
			},
            {
              "ARG":"--manual",
              "help":"Manual mode. Used to record a human action in the log. No 'Name' or 'Arguments' required. Takes one argument, a description (enclose in quotes); logs that and quits."    
            },
            {
              "ARG":"--virtual",
              "help":"Log run but does not execute; helpful for testing",
              "action":"store_true"
            },
			{
			  "ARG":"--logfile",
			  "help":"Path to a log file (default is stdout)"
			},
			{
			  "ARG":"--logfilemode",
			  "help":"Log file mode: (a)ppend or (w)rite; default=w",
			  "default":"w",
			  "choices":["a","w"]
			},
			{
			  "ARG":"--gitpath",
			  "help":"path to .git directory"
			}
		]
	}	
}<|MERGE_RESOLUTION|>--- conflicted
+++ resolved
@@ -179,12 +179,8 @@
 		"name":"HSSM Builder", "command":"build_hssm.py", "description":"qualified on 06.08.2020; This tool builds a Hydrocarbon Spill Screening Model (HSSM) package for MT3D modeling purposes"
 
 		},
-<<<<<<< HEAD
-	{"name":"CalcDose", "command":"calcDose.py", "description":"qualified on 07.27.2020; This tool calculates the dose given dose factors and groundwater concentrations "},
+	{"name":"CalcDose", "command":"calcDose.py", "description":"qualified on 07.27.2020.  Update on 08.10.2020; This tool calculates the dose given dose factors and groundwater concentrations "},
 	{"name":"maxDose", "command":"maxDose.py", "description":"qualified on 08.11.2020; This tool calculates the maximum dose over regions and time intervals given the output from CalcDose. "}
-=======
-	{"name":"CalcDose", "command":"calcDose.py", "description":"qualified on 07.27.2020.  Update on 08.10.2020; This tool calculates the dose given dose factors and groundwater concentrations "}
->>>>>>> 37307f63
 	],
 	"LOGGER":{
 		"format":"%(levelname)s--%(asctime)s--%(message)s",
